/**
 * MIT License
 *
 * Copyright (c) 2020-present, Elastic NV
 *
 * Permission is hereby granted, free of charge, to any person obtaining a copy
 * of this software and associated documentation files (the "Software"), to deal
 * in the Software without restriction, including without limitation the rights
 * to use, copy, modify, merge, publish, distribute, sublicense, and/or sell
 * copies of the Software, and to permit persons to whom the Software is
 * furnished to do so, subject to the following conditions:
 *
 * The above copyright notice and this permission notice shall be included in
 * all copies or substantial portions of the Software.
 *
 * THE SOFTWARE IS PROVIDED "AS IS", WITHOUT WARRANTY OF ANY KIND, EXPRESS OR
 * IMPLIED, INCLUDING BUT NOT LIMITED TO THE WARRANTIES OF MERCHANTABILITY,
 * FITNESS FOR A PARTICULAR PURPOSE AND NONINFRINGEMENT. IN NO EVENT SHALL THE
 * AUTHORS OR COPYRIGHT HOLDERS BE LIABLE FOR ANY CLAIM, DAMAGES OR OTHER
 * LIABILITY, WHETHER IN AN ACTION OF CONTRACT, TORT OR OTHERWISE, ARISING FROM,
 * OUT OF OR IN CONNECTION WITH THE SOFTWARE OR THE USE OR OTHER DEALINGS IN
 * THE SOFTWARE.
 *
 */

import {
  BrowserContextOptions,
  LaunchOptions,
  CDPSession,
  ChromiumBrowser,
  ChromiumBrowserContext,
  Page,
  APIRequestContext,
} from 'playwright-chromium';
import { Step } from './dsl';
import { BuiltInReporterName, ReporterInstance } from './reporters';
import { AlertConfig, MonitorConfig } from './dsl/monitor';

export type VoidCallback = () => void;
export type Location = {
  file: string;
  line: number;
  column: number;
};

export type Params = Record<string, any>;
export type HooksArgs = {
  env: string;
  params: Params;
};
export type HooksCallback = (args: HooksArgs) => void;
export type StatusValue = 'succeeded' | 'failed' | 'skipped';

export type NetworkConditions = {
  offline: boolean;
  downloadThroughput: number;
  uploadThroughput: number;
  latency: number;
};

export type Driver = {
  browser: ChromiumBrowser;
  context: ChromiumBrowserContext;
  page: Page;
  client: CDPSession;
  request: APIRequestContext;
};

export type TraceOutput = {
  name: string;
  type: string;
  start: MetricDuration;
  duration?: MetricDuration;
  score?: number;
};

type MetricDuration = {
  us: number;
};

export type PerfMetrics = {
  fcp: MetricDuration;
  lcp: MetricDuration;
  dcl: MetricDuration;
  load: MetricDuration;
  cls: number;
};

export type Filmstrip = {
  start: MetricDuration;
  blob: string;
  mime: string;
};

export type DefaultPluginOutput = {
  step?: Partial<Step>;
  timestamp: number;
};

export type BrowserInfo = {
  name: string;
  version: string;
};

export type Screenshot = {
  timestamp: number;
  step: Step;
  data: string;
};

export type SecurityDetails = {
  issuer?: string;
  protocol?: string;
  subjectName?: string;
  validFrom?: number;
  validTo?: number;
};

export type Request = {
  method: string;
  url: string;
  headers: Record<string, string>;
  // Total size in bytes of the request (body and headers)
  bytes?: number;
  body?: {
    // Size in bytes of the request body
    bytes: number;
  };
  referrer?: string;
};

export type Response = {
  url?: string;
  status: number;
  statusText?: string;
  mimeType?: string;
  headers: Record<string, string>;
  // Total size in bytes of the response (body and headers)
  bytes?: number;
  body?: {
    // Size in bytes of the response body
    bytes: number;
  };
  transferSize?: number;
  redirectURL?: string;
  securityDetails?: SecurityDetails;
  remoteIPAddress?: string;
  remotePort?: number;
  fromServiceWorker?: boolean;
};

export type NetworkInfo = {
  url: string;
  browser: BrowserInfo;
  type: string;
  request: Request;
  response: Response;
  isNavigationRequest: boolean;
  requestSentTime: number;
  loadEndTime: number;
  responseReceivedTime: number;
  resourceSize: number;
  transferSize: number;
  timings: {
    blocked: number;
    dns: number;
    ssl: number;
    connect: number;
    send: number;
    wait: number;
    receive: number;
    total: number;
  };
} & DefaultPluginOutput;

export type PageMetrics = Record<string, number>;

export type BrowserMessage = {
  text: string;
  type: string;
  error?: Error;
} & DefaultPluginOutput;

export type PluginOutput = {
  filmstrips?: Array<Filmstrip>;
  networkinfo?: Array<NetworkInfo>;
  browserconsole?: Array<BrowserMessage>;
  traces?: Array<TraceOutput>;
  metrics?: PerfMetrics;
};

export type ScreenshotOptions = 'on' | 'off' | 'only-on-failure';

export type ThrottlingOptions = {
  download?: number;
  upload?: number;
  latency?: number;
};

type BaseArgs = {
  params?: Params;
  screenshots?: ScreenshotOptions;
  dryRun?: boolean;
  pattern?: string;
  match?: string;
  tags?: Array<string>;
  outfd?: number;
  wsEndpoint?: string;
  pauseOnError?: boolean;
  playwrightOptions?: PlaywrightOptions;
  quietExitCode?: boolean;
  throttling?: MonitorConfig['throttling'];
  schedule?: MonitorConfig['schedule'];
  locations?: MonitorConfig['locations'];
  privateLocations?: MonitorConfig['privateLocations'];
  alert?: AlertConfig;
};

export type CliArgs = BaseArgs & {
  config?: string;
  reporter?: BuiltInReporterName;
  inline?: boolean;
  require?: Array<string>;
  sandbox?: boolean;
  richEvents?: boolean;
  headless?: boolean;
  capability?: Array<string>;
  ignoreHttpsErrors?: boolean;
};

export type RunOptions = BaseArgs & {
  metrics?: boolean;
  ssblocks?: boolean;
  network?: boolean;
  trace?: boolean;
  filmstrips?: boolean;
  environment?: string;
  networkConditions?: NetworkConditions;
  reporter?: BuiltInReporterName | ReporterInstance;
  apm?: ApmOptions;
};

export type PushOptions = Partial<ProjectSettings> &
  Partial<BaseArgs> & {
    auth: string;
    kibanaVersion?: number;
    yes?: boolean;
  };

export type ProjectSettings = {
  id: string;
  url: string;
  space: string;
};

<<<<<<< HEAD
export type ApmOptions = {
  origins: Array<string | RegExp>;
};

export type PlaywrightOptions = LaunchOptions & BrowserContextOptions;
=======
export type PlaywrightOptions = LaunchOptions &
  BrowserContextOptions & {
    testIdAttribute?: string;
    actionTimeout?: number;
    navigationTimeout?: number;
  };

>>>>>>> c560bef0
export type SyntheticsConfig = {
  params?: Params;
  playwrightOptions?: PlaywrightOptions;
  monitor?: MonitorConfig;
  project?: ProjectSettings;
  apm?: ApmOptions;
};

/** Runner Payload types */
export type JourneyResult = {
  status: StatusValue;
  error?: Error;
  networkinfo?: PluginOutput['networkinfo'];
  browserconsole?: PluginOutput['browserconsole'];
};

export type StepResult = {
  status: StatusValue;
  url?: string;
  error?: Error;
  pagemetrics?: PageMetrics;
  filmstrips?: PluginOutput['filmstrips'];
  metrics?: PluginOutput['metrics'];
  traces?: PluginOutput['traces'];
};

/** Reporter and Runner contract */
export type StartEvent = {
  numJourneys: number;
  networkConditions?: NetworkConditions;
};

export type JourneyStartResult = {
  timestamp: number;
  params?: Params;
};

export type JourneyEndResult = JourneyStartResult &
  JourneyResult & {
    start: number;
    end: number;
    options: RunOptions;
    timestamp: number;
  };

export type StepEndResult = StepResult & {
  start: number;
  end: number;
};<|MERGE_RESOLUTION|>--- conflicted
+++ resolved
@@ -253,13 +253,10 @@
   space: string;
 };
 
-<<<<<<< HEAD
 export type ApmOptions = {
   origins: Array<string | RegExp>;
 };
 
-export type PlaywrightOptions = LaunchOptions & BrowserContextOptions;
-=======
 export type PlaywrightOptions = LaunchOptions &
   BrowserContextOptions & {
     testIdAttribute?: string;
@@ -267,7 +264,6 @@
     navigationTimeout?: number;
   };
 
->>>>>>> c560bef0
 export type SyntheticsConfig = {
   params?: Params;
   playwrightOptions?: PlaywrightOptions;
