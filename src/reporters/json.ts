import BaseReporter from './base';
<<<<<<< HEAD
import { StatusValue } from '../common_types';

// Semver version for the JSON emitted from this package.
const jsonFormatVersion = "1.0.0";
=======
import { formatError } from '../helpers';

// Semver version for the JSON emitted from this package.
const jsonFormatVersion = '1.0.0';
>>>>>>> d01649d7

interface JourneyResults {
  id: string;
  name: string;
  meta: { [key: string]: any };
<<<<<<< HEAD
  duration_ms: number;
  url?: string; // URL at end of first step
  error?: Error,
  status: StatusValue,
=======
  elapsed_ms: number;
  url?: string; // URL at end of first step
  error?: Error;
  status: 'up' | 'down';
>>>>>>> d01649d7
  steps: Array<{
    name: string;
    source: string;
    duration_ms: number;
    error: Error;
    screenshot: string;
    status: StatusValue;
  }>;
}

export default class JSONReporter extends BaseReporter {
  _registerListeners() {
    const journeyMap = new Map<string, JourneyResults>();
    this.runner.on('journey:start', ({ journey, params }) => {
      const { id, name } = journey.options;
      if (!journeyMap.has(name)) {
        journeyMap.set(name, {
          id,
          name,
          meta: params,
          steps: [],
<<<<<<< HEAD
          duration_ms: 0,
          status: 'succeeded',
        });
      }
    });

    this.runner.on('journey:end', ({ journey, durationMs }) => {
      journeyMap.get(journey.options.name).duration_ms = durationMs;
=======
          elapsed_ms: 0,
          status: 'up'
        });
      }
    });

    this.runner.on('journey:end', ({ journey, elapsedMs, error }) => {
      const journeyOutput = journeyMap.get(journey.options.name);
      journeyOutput.elapsed_ms = elapsedMs;
      if (error) {
        journeyOutput.error = formatError(error);
        journeyOutput.status = 'down';
      }
>>>>>>> d01649d7
    });

    this.runner.on(
      'step:end',
<<<<<<< HEAD
      ({ journey, step, durationMs, error, screenshot, url, status }) => {
=======
      ({ journey, step, elapsedMs, error, screenshot, url }) => {
>>>>>>> d01649d7
        const journeyOutput = journeyMap.get(journey.options.name);

        // The URL of the journey is the first URL we see
        if (!journeyOutput.url) {
<<<<<<< HEAD
          journeyOutput.url = url
        }

        // If there's an error we hoist it up to the journey for convenience
        // and set the status to down
        if (error) {
          journeyOutput.error = error;
          journeyOutput.status = 'failed';
=======
          journeyOutput.url = url;
>>>>>>> d01649d7
        }

        journeyOutput &&
          journeyOutput.steps.push({
            name: step.name,
            source: step.callback.toString(),
<<<<<<< HEAD
            duration_ms: durationMs,
            error,
            screenshot,
            status,
=======
            elapsed_ms: elapsedMs,
            error: formatError(error),
            screenshot
>>>>>>> d01649d7
          });
      }
    );

    this.runner.on('end', () => {
      this.write("\n"); // Ensure that we're writing this on its own line
      this.write(this._getOutput(journeyMap));
    });
  }

  _getOutput(journeyMap) {
<<<<<<< HEAD
    const output = { 
      "__type__": "synthetics-summary-results",
=======
    const output = {
      __type__: 'synthetics-summary-results',
>>>>>>> d01649d7
      format_version: jsonFormatVersion,
      journeys: []
    };
    for (const journey of journeyMap.values()) {
      output.journeys.push(journey);
    }
    return output;
  }
}<|MERGE_RESOLUTION|>--- conflicted
+++ resolved
@@ -1,31 +1,18 @@
 import BaseReporter from './base';
-<<<<<<< HEAD
 import { StatusValue } from '../common_types';
+import { formatError } from '../helpers';
 
 // Semver version for the JSON emitted from this package.
 const jsonFormatVersion = "1.0.0";
-=======
-import { formatError } from '../helpers';
-
-// Semver version for the JSON emitted from this package.
-const jsonFormatVersion = '1.0.0';
->>>>>>> d01649d7
 
 interface JourneyResults {
   id: string;
   name: string;
   meta: { [key: string]: any };
-<<<<<<< HEAD
   duration_ms: number;
   url?: string; // URL at end of first step
   error?: Error,
   status: StatusValue,
-=======
-  elapsed_ms: number;
-  url?: string; // URL at end of first step
-  error?: Error;
-  status: 'up' | 'down';
->>>>>>> d01649d7
   steps: Array<{
     name: string;
     source: string;
@@ -47,45 +34,29 @@
           name,
           meta: params,
           steps: [],
-<<<<<<< HEAD
           duration_ms: 0,
           status: 'succeeded',
         });
       }
     });
 
-    this.runner.on('journey:end', ({ journey, durationMs }) => {
-      journeyMap.get(journey.options.name).duration_ms = durationMs;
-=======
-          elapsed_ms: 0,
-          status: 'up'
-        });
-      }
-    });
-
-    this.runner.on('journey:end', ({ journey, elapsedMs, error }) => {
+    this.runner.on('journey:end', ({ journey, durationMs, error }) => {
       const journeyOutput = journeyMap.get(journey.options.name);
-      journeyOutput.elapsed_ms = elapsedMs;
+      journeyOutput.duration_ms = durationMs;
       if (error) {
         journeyOutput.error = formatError(error);
-        journeyOutput.status = 'down';
+        journeyOutput.status = 'failed';
       }
->>>>>>> d01649d7
     });
 
     this.runner.on(
       'step:end',
-<<<<<<< HEAD
       ({ journey, step, durationMs, error, screenshot, url, status }) => {
-=======
-      ({ journey, step, elapsedMs, error, screenshot, url }) => {
->>>>>>> d01649d7
         const journeyOutput = journeyMap.get(journey.options.name);
 
         // The URL of the journey is the first URL we see
         if (!journeyOutput.url) {
-<<<<<<< HEAD
-          journeyOutput.url = url
+          journeyOutput.url = url;
         }
 
         // If there's an error we hoist it up to the journey for convenience
@@ -93,25 +64,16 @@
         if (error) {
           journeyOutput.error = error;
           journeyOutput.status = 'failed';
-=======
-          journeyOutput.url = url;
->>>>>>> d01649d7
         }
 
         journeyOutput &&
           journeyOutput.steps.push({
             name: step.name,
             source: step.callback.toString(),
-<<<<<<< HEAD
             duration_ms: durationMs,
-            error,
+            error: formatError(error),
             screenshot,
             status,
-=======
-            elapsed_ms: elapsedMs,
-            error: formatError(error),
-            screenshot
->>>>>>> d01649d7
           });
       }
     );
@@ -123,13 +85,8 @@
   }
 
   _getOutput(journeyMap) {
-<<<<<<< HEAD
-    const output = { 
-      "__type__": "synthetics-summary-results",
-=======
     const output = {
       __type__: 'synthetics-summary-results',
->>>>>>> d01649d7
       format_version: jsonFormatVersion,
       journeys: []
     };
